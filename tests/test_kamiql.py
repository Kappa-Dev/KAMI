--- conflicted
+++ resolved
@@ -23,21 +23,6 @@
         """Initialize tests."""
         # Create an empty KAMI corpus
         self.nxcorpus = KamiCorpus("EGFR_signalling")
-<<<<<<< HEAD
-
-        h = Neo4jHierarchy(
-            uri="bolt://localhost:7687",
-            user="neo4j",
-            password="admin")
-        h._clear()
-        self.neo4jcorpus = KamiCorpus(
-            "egfr",
-            backend="neo4j",
-            uri="bolt://localhost:7687",
-            user="neo4j",
-            password="admin")
-        # self.neo4jcorpus._hierarchy._clear()
-=======
         try:
             h = Neo4jHierarchy(
                 uri="bolt://localhost:7687",
@@ -50,12 +35,10 @@
                 uri="bolt://localhost:7687",
                 user="neo4j",
                 password="admin")
-
         except:
             warnings.warn(
                 "Neo4j is down, skipping Neo4j-related tests")
             self.neo4jcorpus = None
->>>>>>> 934f896d
 
         # Create an interaction object
         egfr = Protoform("P00533")
@@ -194,23 +177,14 @@
             """
         )
 
-<<<<<<< HEAD
-    def test_nx_ag_queries(self):
-        """Test queries on the action graph."""
-        engine = KamiQLEngine(self.nxcorpus)
-        start_time = time.time()
-        instances = engine.query_action_graph(self.query1)
-        print("NX time: ", time.time() - start_time)
-        print(instances)
-        print()
-=======
     # def test_nx_ag_queries(self):
     #     """Test queries on the action graph."""
     #     engine = KamiQLEngine(self.nxcorpus)
     #     start_time = time.time()
-    #     engine.query_action_graph(self.query1)
+    #     instances = engine.query_action_graph(self.query1)
     #     print("NX time: ", time.time() - start_time)
->>>>>>> 934f896d
+    #     print(instances)
+    #     print()
 
     def test_neo4j_ag_queries(self):
         """Test queries on the action graph."""
