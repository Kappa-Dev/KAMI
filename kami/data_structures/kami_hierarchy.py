"""."""
import networkx as nx

from regraph.hierarchy import Hierarchy
from regraph.primitives import (add_node,
                                add_edge)

from kami.exceptions import KamiHierarchyError
from kami.resources import (metamodels,
                            nugget_templates,
                            semantic_nuggets,
                            semantic_AG)


class KamiHierarchy(Hierarchy):
    """Kami-specific hierarchy class."""

    def __init__(self):
        """Initialize empty kami hierarchy.

        By default action graph is empty, typed by `kami` (meta-model)
        `self.action_graph` -- direct access to the action graph.
        `self.action_graph_typing` -- direct access to typing of
        the action graph nodes by the meta-model.
        `self.mod_template` and `self.bnd_template` -- direct access to
        the nugget template graphs.
        """
        Hierarchy.__init__(self)

        self.add_graph("kami", metamodels.kami)

        action_graph = nx.DiGraph()
        self.add_graph("action_graph", action_graph)
        self.add_typing("action_graph", "kami", dict())
        self.action_graph = self.node["action_graph"].graph
        self.action_graph_typing = self.edge["action_graph"]["kami"].mapping

        self.add_graph("mod_template", nugget_templates.mod_nugget)
        self.add_typing("mod_template", "kami", nugget_templates.mod_kami_typing)
        self.mod_template = self.node["mod_template"].graph

        self.add_graph("bnd_template", nugget_templates.bnd_nugget)
        self.add_typing("bnd_template", "kami", nugget_templates.bnd_kami_typing)
        self.bnd_template = self.node["bnd_template"].graph

        self.add_graph("phosphorylation", semantic_nuggets.phosphorylation)
        self.add_graph("semantic_action_graph", semantic_AG.semantic_action_graph)
        self.add_typing(
            "phosphorylation",
            "semantic_action_graph",
            semantic_nuggets.phosphorylation_semantic_AG,
            total=True,
            ignore_attrs=True
        )

        self.add_typing(
            "semantic_action_graph",
            "kami",
            semantic_AG.kami_typing,
            total=True,
            ignore_attrs=True
        )
        self.add_relation("action_graph", "semantic_action_graph", set())
        return

    @classmethod
    def from_json(cls, json_data, directed=True):
        """Create hierarchy from json representation."""
        hierarchy = Hierarchy.from_json(json_data, directed=directed)
        hierarchy.action_graph = hierarchy.node["action_graph"].graph
        hierarchy.action_graph_typing = hierarchy.edge["action_graph"]["kami"].mapping
        hierarchy.mod_template = hierarchy.node["mod_template"].graph
        hierarchy.bnd_template = hierarchy.node["bnd_template"].graph
        return hierarchy

    def _generate_agent_id(self, agent):
        pass

    def _generate_region_id(self, region):
        pass

    def _generate_residue_id(self, residue):
        pass

    def _generate_state_id(self, state):
        pass

    def get_agents(self):
        """Get a list of agent nodes in the action graph."""
        agents = []
        for node in self.action_graph.nodes():
            if node in self.action_graph_typing.keys() and\
               self.action_graph_typing[node] == "agent":
                agents.append(node)
        return agents

    def get_regions(self):
        """Get a list of region nodes in the action graph."""
        regions = []
        for node in self.action_graph.nodes():
            if node in self.action_graph_typing.keys() and\
               self.action_graph_typing[node] == "region":
                regions.append(node)
        return regions

    def get_mods_of_region(self, region_id):
        mods = []
        for suc in self.action_graph.successors(region_id):
            if self.action_graph_typing[suc] == "mod":
                mods.append(suc)
        return mods

    def get_regions_of_agent(self, agent_id):
        """Get a list of regions belonging to a specified agent."""
        regions = []
        for pred in self.action_graph.predecessors(agent_id):
            if pred in self.action_graph_typing.keys() and\
               self.action_graph_typing[pred] == "region":
                regions.append(pred)
        return regions

    def get_attached_residues(self, agent_id):
        """Get a list of residues attached to a node with `agent_id`."""
        residues = []
        # collect residues directly connected
        for pred in self.action_graph.predecessors(agent_id):
            if pred in self.action_graph_typing.keys() and\
               self.action_graph_typing[pred] == "residue":
                residues.append(pred)
        return residues

    def get_attached_states(self, agent_id):
        """Get a list of states attached to a node with `agent_id`."""
        states = []
        # collect residues directly connected
        for pred in self.action_graph.predecessors(agent_id):
            if pred in self.action_graph_typing.keys() and\
               self.action_graph_typing[pred] == "state":
                states.append(pred)
        return states

    def get_agent_by_region(self, region_id):
        """Get agent id conntected to the region."""
        for suc in self.action_graph.successors(region_id):
            if suc in self.action_graph_typing.keys() and\
               self.action_graph_typing[suc] == "agent":
                return suc
        return None

    def add_agent(self, agent):
        """Add agent node to action graph."""
        if agent.uniprotid:
            agent_id = agent.uniprotid
        else:
            i = 1
            name = "unkown_agent_"
            while name + str(i) in self.action_graph.nodes():
                i += 1
            agent_id = name + str(i)

        add_node(self.action_graph, agent_id, agent.to_attrs())
        self.action_graph_typing[agent_id] = "agent"
        return agent_id

    def add_mod(self, attrs, semantics=None):
        """Add mod node to the action graph."""
        # TODO: nice mod ids generation
        i = 1
        name = "mod"
        mod_id = name + str(i)
        while mod_id in self.action_graph.nodes():
            i += 1
            mod_id = name + str(i)

        add_node(self.action_graph, mod_id, attrs)
        self.action_graph_typing[mod_id] = "mod"

        # add semantic relations of the node
        if semantics:
            for s in semantics:
                self.add_ag_node_semantics(mod_id, s)

        return mod_id

    def add_ag_node_semantics(self, node_id, semantic_node):
        """Add relation of `node_id` with `semantic_node`."""
        self.relation["action_graph"]["semantic_action_graph"].rel.add(
            (node_id, semantic_node)
        )
        return

    def ag_node_semantics(self, node_id):
        """Get semantic nodes related to the `node_id`."""
        result = []
        pairs = self.relation["action_graph"]["semantic_action_graph"].rel
        for node, semantic_node in pairs:
            if node == node_id:

                result.append(semantic_node)
        return result

    def add_region(self, region, ref_agent, kinase=False):
        """Add region node to action graph connected to `ref_agent`."""
        found = False
        ref_agent_id = None

        # found node in AG corresponding to reference agent
        agent_nodes = self.get_agents()
        for node in agent_nodes:
            if self.action_graph.node[node]["uniprotid"] == {ref_agent}:
                found = True
                ref_agent_id = node
        if not found:
            raise KamiHierarchyError(
                "Agent with UniProtID '%s' is not found in the action graph" %
                ref_agent
            )
        region_id = "%s_region_%s_%s" %\
                    (ref_agent, region.start, region.end)

        add_node(self.action_graph, region_id, region.to_attrs())
        self.action_graph_typing[region_id] = "region"
        add_edge(self.action_graph, region_id, ref_agent_id)

        if kinase is True:
            self.relation["action_graph"]["semantic_action_graph"].rel.add((region_id, "kinase"))
        return region_id

    def add_residue(self, residue, ref_agent):
        """Add residue node to the action_graph."""
        if ref_agent not in self.action_graph.nodes():
            raise KamiHierarchyError(
                "Node '%s' does not exist in the action graph" %
                ref_agent
            )
        if self.action_graph_typing[ref_agent] != "agent" and\
           self.action_graph_typing[ref_agent] != "region":
            raise KamiHierarchyError(
                "Cannot add a residue to the node '%s', node kami type "
                "is not valid (expected 'agent' or 'region', '%s' was provided)" %
                self.action_graph_typing[ref_agent]
            )

        # try to find an existing residue with this
        for res in self.get_attached_residues(ref_agent):
            if list(self.action_graph.node[res]["loc"])[0] == residue.loc:
                self.action_graph.node[res]["aa"].update(residue.aa)
                return res

        # if residue with this loc does not exist: create one
        residue_id = None

        if self.action_graph_typing[ref_agent] == "agent":
            residue_id = "%s_residue_%s" % (ref_agent, str(residue.loc))
            add_node(self.action_graph, residue_id, residue.to_attrs())
            for region in self.get_regions_of_agent(ref_agent):
                if residue.loc:
                    if int(residue.loc) >= list(self.action_graph.node[region]["start"])[0] and\
                       int(residue.loc) <= list(self.action_graph.node[region]["end"])[0]:
                        add_edge(self.action_graph, residue_id, region)
            add_edge(self.action_graph, residue_id, ref_agent)

        else:
            residue_id = "%s_residue_%s" % (ref_agent, str(residue.loc))
            agent = self.get_agent_by_region(ref_agent)
            add_node(self.action_graph, residue_id, residue.to_attrs())
            add_edge(self.action_graph, residue_id, ref_agent)
            add_edge(self.action_graph, residue_id, agent)

        if residue_id:
            self.action_graph_typing[residue_id] = "residue"

        return residue_id

    def add_state(self, state, ref_agent):
        """Add state node to the action graph."""
        if ref_agent not in self.action_graph.nodes():
            raise KamiHierarchyError(
                "Node '%s' does not exist in the action graph" %
                ref_agent
            )
        if self.action_graph_typing[ref_agent] not in \
           ["agent", "region", "residue"]:
            raise KamiHierarchyError(
                "Cannot add a residue to the node '%s', node kami type "
                "is not valid (expected 'agent' or 'region', '%s' was provided)" %
                (ref_agent, self.action_graph_typing[ref_agent])
            )

        # try to find an existing residue with this
        for state_node in self.get_attached_states(ref_agent):
            if list(self.action_graph.node[state_node].keys())[0] == state.name:
                self.action_graph.node[state_node][state.name].add(state.value)
                return state_node

        state_id = ref_agent + "_" + str(state)
        add_node(self.action_graph, state_id, state.to_attrs())
        self.action_graph_typing[state_id] = "state"
        add_edge(self.action_graph, state_id, ref_agent)

        return state_id

    def find_agent(self, agent):
        """Find corresponding agent in action graph."""
        agents = self.get_agents()
        for node in agents:
            if self.action_graph.node[node]["uniprotid"] == {agent.uniprotid}:
                return node
        return None

    def find_region(self, region, ref_agent):
        """Find corresponding region in action graph."""
        found = False
        agent_node = None
        agent_nodes = self.get_agents()
        for node in agent_nodes:
            if self.action_graph.node[node]["uniprotid"] == {ref_agent}:
                found = True
                agent_node = node
        if not found:
            raise KamiHierarchyError(
                "Agent with UniProtID '%s' is not found in the action graph" %
                ref_agent
            )
        else:
            # currently assume there is no nesting of regions at the moment
            region_candidates = self.get_regions_of_agent(agent_node)
            for reg in region_candidates:
                start = list(self.action_graph.node[reg]["start"])[0]
                end = list(self.action_graph.node[reg]["end"])[0]
                if region.start >= start and region.end <= end:
                    return reg
        return None

    def find_residue(self, residue, ref_agent):
        """Find corresponding residue.

        `residue` -- input residue entity to search for
        `ref_agent` -- reference to an agent to which residue belongs.
        Can reference either to an agent or to a region
        in the action graph.
        """
        residue_candidates = self.get_attached_residues(ref_agent)
        for res in residue_candidates:
            if self.action_graph.node[res]["loc"] == {residue.loc} and\
               residue.aa <= self.action_graph.node[res]["aa"]:
                return res
        return None

    def find_state(self, state, ref_agent):
        """Find corresponding state of reference agent."""
        for pred in self.action_graph.predecessors(ref_agent):
            if pred in self.action_graph_typing.keys() and\
               self.action_graph_typing[pred] == "state":
                names = set(self.action_graph.node[pred].keys())
                values = list(self.action_graph.node[pred].values())[0]
                if names == {state.name} and state.value in values:
                    return pred
        return None

    def generate_nugget_id(self, name=None):
        """Generate id for a new nugget."""
        if name:
            if name not in self.nodes():
                nugget_id = name
            else:
                i = 1
                nugget_id = name + "_" + str(i)
                while nugget_id in self.nodes():
                    i += 1
                    nugget_id = name + "_" + str(i)
        else:
            name = "nugget"
            i = 1
            nugget_id = name + "_" + str(i)
            while nugget_id in self.nodes():
                i += 1
                nugget_id = name + "_" + str(i)
        return nugget_id

    def add_nugget(self, nugget, name=None):
        """Add nugget to the hierarchy."""
        nugget_id = self.generate_nugget_id()
        self.add_graph(nugget_id, nugget)
        return nugget_id

    def type_nugget_by_ag(self, nugget_id, typing):
<<<<<<< HEAD
        self.add_typing(nugget_id, "action_graph", typing)
        return

    def type_nugget_by_meta(self, nugget_id, typing):
        self.add_typing(nugget_id, "kami", typing)
=======
        """Type nugget by the action graph."""
        self.add_typing(nugget_id, "action_graph", typing, ignore_attrs=True)
        return

    def type_nugget_by_meta(self, nugget_id, typing):
        """Type nugget by the meta-model."""
        self.add_typing(nugget_id, "kami", typing, ignore_attrs=True)
>>>>>>> b27d17e4
        return

    def add_mod_template_rel(self, nugget_id, rel):
        """Relate nugget to mod template."""
        self.add_relation(nugget_id, "mod_template", rel)
        return

    def add_semantic_nugget_rel(self, nugget_id, semantic_nugget_id, rel):
        """Relate a nugget to a semantic nugget."""
        self.add_relation(nugget_id, semantic_nugget_id, rel)
        return

    def merge_model(self, nugget, action_graph, ag_relation):
        """Merge hierarchy with an input model."""
        pass

    def add_nugget_magical(self, nugget, identifier_cls, add_agents=True,
                           anatomize=True, merge_actions=True,
                           apply_semantics=True):
        """Add nugget to the hierarchy + black box."""
        def _process_state(node_id, father):
            state_ref_id = identifier.identify_state(
                nugget.graph.node[node_id], father
            )
            if not state_ref_id:
                if add_agents:
                    pass
            else:
                relation.add((node_id, state_ref_id))
            return

        def _process_residue(node_id, father):
            residue_ref_id = identifier.identify_residue(
                nugget.graph.node[node_id], father
            )
            if not residue_ref_id:
                if add_agents:
                    pass
            else:
                relation.add((node_id, residue_ref_id))
            for pred in nugget.graph.predecessors(node_id):
                _process_state(pred, father)
                visited.add(pred)
            return

        def _process_is_bnd(locus_node, is_bnd_node, father):
            # first identify partners that connect from
            # the other side of locus
            for suc in nugget.graph.successors(is_bnd_node):
                if suc not in visited:
                    partner_locus = suc
                    for partner in nugget.graph.predecessors(suc):
                        if nugget.meta_typing[partner] == "agent":

                            partner_agent = _process_agent(partner)
                            visited.add(partner)
                            visited.add(partner_locus)
                            locus_ref_id, is_bnd_ref_id = identifier.identify_binding(
                                nugget.graph.node[locus_node],
                                nugget.graph.node[is_bnd_node],
                                nugget.graph.node[partner]
                            )
                            if not locus_ref_id:
                                pass
                            else:
                                relation.add((locus_node, locus_ref_id))
                                relation.add((is_bnd_node, is_bnd_ref_id))
                        elif nugget.meta_typing[partner] == "region":
                            partner_agent = nugget.graph.successors(partner)[0]
                            partner_agent_ref = _process_agent(partner_agent)
                            visited.add(partner_agent)
                            _process_region(partner, partner_agent_ref)
                            visited.add(partner)
                            visited.add(partner_locus)
                            locus_ref_id, is_bnd_ref_id = identifier.identify_binding(
                                nugget.graph.node[locus_node],
                                nugget.graph.node[is_bnd_node],
                                nugget.graph.node[partner]
                            )
                            if not locus_ref_id:
                                pass
                            else:
                                relation.add((locus_node, locus_ref_id))
                                relation.add((is_bnd_node, is_bnd_ref_id))
                        else:
                            pass

        def _process_region(node_id, father):
            region_ref_id = identifier.identify_region(
                nugget.graph.node[node_id], father
            )
            if not region_ref_id:
                if add_agents:
                    region_ref_id = "%s_region_%s_%s" %\
                        (
                            father,
                            list(nugget.graph.node[node_id]["start"])[0],
                            list(nugget.graph.node[node_id]["end"])[0]
                        )
                    add_node(self.action_graph, region_ref_id, nugget.graph.node[node_id])
                    self.action_graph_typing[region_ref_id] = "region"
            relation.add((node_id, region_ref_id))
            for pred in nugget.graph.predecessors(node):
                if nugget.meta_typing[pred] == "residue":
                    _process_residue(pred, region_ref_id)
                    visited.add(pred)
                elif nugget.meta_typing[pred] == "state":
                    _process_state(pred, region_ref_id)
                    visited.add(pred)
            for suc in nugget.graph.successors(node_id):
                if nugget.meta_typing[suc] == "locus":
                    if suc not in visited:
                        visited.add(suc)
                        for locus_pred in nugget.graph.predecessors(suc):
                            if nugget.meta_typing[locus_pred] == "is_bnd":
                                if locus_pred not in visited:
                                    visited.add(locus_pred)
                                    _process_is_bnd(suc, locus_pred, region_ref_id)

        def _process_agent(node_id):
            ref_id = identifier.identify_agent(nugget.graph.node[node_id])
            if not ref_id:
                if add_agents:
                    ref_id = list(nugget.graph.node[node_id]["uniprotid"])[0]
                    add_node(self.action_graph, ref_id, nugget.graph.node[node_id])
                    self.action_graph_typing[ref_id] = "agent"
            relation.add((node_id, ref_id))
            for pred in nugget.graph.predecessors(node):
                if nugget.meta_typing[pred] == "region":
                    if pred not in visited:
                        visited.add(pred)
                        _process_region(pred, ref_id)
                elif nugget.meta_typing[pred] == "residue":
                    if pred not in visited:
                        visited.add(pred)
                        _process_residue(pred, ref_id)
                elif nugget.meta_typing[pred] == "state":
                    if pred not in visited:
                        visited.add(pred)
                        _process_state(pred, ref_id)
            for suc in nugget.graph.successors(node):
                if nugget.meta_typing[suc] == "locus":
                    if suc not in visited:
                        visited.add(suc)
                        for locus_pred in nugget.graph.predecessors(suc):
                            if nugget.meta_typing[locus_pred] == "is_bnd":
                                if locus_pred not in visited:
                                    visited.add(locus_pred)
                                    _process_is_bnd(suc, locus_pred, ref_id)
            return ref_id

        identifier = identifier_cls(
            self.action_graph, self.action_graph_typing
        )

        relation = set()
        visited = set()
        for node in nugget.graph.nodes():
            if node not in visited:
                if nugget.meta_typing[node] == "agent":
                    ref_id = _process_agent(node)
                    visited.add(node)<|MERGE_RESOLUTION|>--- conflicted
+++ resolved
@@ -385,21 +385,13 @@
         return nugget_id
 
     def type_nugget_by_ag(self, nugget_id, typing):
-<<<<<<< HEAD
+        """Type nugget by the action graph."""
         self.add_typing(nugget_id, "action_graph", typing)
         return
 
     def type_nugget_by_meta(self, nugget_id, typing):
+        """Type nugget by the meta-model."""
         self.add_typing(nugget_id, "kami", typing)
-=======
-        """Type nugget by the action graph."""
-        self.add_typing(nugget_id, "action_graph", typing, ignore_attrs=True)
-        return
-
-    def type_nugget_by_meta(self, nugget_id, typing):
-        """Type nugget by the meta-model."""
-        self.add_typing(nugget_id, "kami", typing, ignore_attrs=True)
->>>>>>> b27d17e4
         return
 
     def add_mod_template_rel(self, nugget_id, rel):
